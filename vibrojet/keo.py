--- conflicted
+++ resolved
@@ -195,7 +195,6 @@
 batch_Gmat_s = jax.jit(jax.vmap(_Gmat_s, in_axes=(0, None, None, None)))
 
 
-<<<<<<< HEAD
 def zmatrix_coordinates(
     zmat_connections: List[Tuple[int, int, int, int]],
     no_bonds: int,
@@ -367,7 +366,8 @@
                 + f"for atom number {iatom} is not implemented"
             )
     return jnp.array(xyz)
-=======
+
+
 @functools.partial(jax.jit, static_argnums=(2,))
 def dGmat(q, masses, internal_to_cartesian):
     return jax.jacfwd(Gmat)(q, masses, internal_to_cartesian)
@@ -410,5 +410,4 @@
     pseudo2 = (jnp.sum(jnp.diag(jnp.dot(dG, ddet))) + jnp.sum(G * hdet)) / det
     return (-3 * pseudo1 + 4 * pseudo2) / 32.0
 
-batch_pseudo = jax.jit(jax.vmap(pseudo, in_axes=(0, None, None)), static_argnums=2)
->>>>>>> c1717f63
+batch_pseudo = jax.jit(jax.vmap(pseudo, in_axes=(0, None, None)), static_argnums=2)